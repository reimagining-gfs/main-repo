package master

import (
	"context"
	"errors"
	"fmt"
	"log"
	"net"
	"sync"
	"time"

	"github.com/google/uuid"
	"google.golang.org/grpc"
	"google.golang.org/grpc/codes"
	"google.golang.org/grpc/status"

	chunk_pb "github.com/Mit-Vin/GFS-Distributed-Systems/api/proto/chunk_master"
	client_pb "github.com/Mit-Vin/GFS-Distributed-Systems/api/proto/client_master"
	common_pb "github.com/Mit-Vin/GFS-Distributed-Systems/api/proto/common"
)

func (s *MasterServer) Stop() {
	s.grpcServer.GracefulStop()
	if s.Master.opLog != nil {
		s.Master.opLog.Close()
	}
}

func NewChunkServerManager(master *Master) *ChunkServerManager {
	return &ChunkServerManager{
		master:        master,
		activeStreams: make(map[string]chan *chunk_pb.HeartBeatResponse),
	}
}

func NewMaster(config *Config) *Master {
	m := &Master{
		Config:        config,
		files:         make(map[string]*FileInfo),
		chunks:        make(map[string]*ChunkInfo),
		deletedChunks: make(map[string]bool),
		servers:       make(map[string]*ServerInfo),
		pendingOps:    make(map[string][]*PendingOperation),
		chunkServerMgr: &ChunkServerManager{
			activeStreams: make(map[string]chan *chunk_pb.HeartBeatResponse),
		},
	}

	// Initialize operation log
	opLog, err := NewOperationLog(config.OperationLog.Path, config.Metadata.Database.Path)
	if err != nil {
		log.Fatalf("Failed to initialize operation log with error: %v", err)
	}
	m.opLog = opLog

	// Replay operation log
	if err := m.replayOperationLog(); err != nil {
		log.Fatalf("Failed to replay operation log: %v", err)
	}

	// bg processes to monitor leases, check server health and maintenance of replication
	go m.monitorServerHealth()
	go m.monitorChunkReplication()
	go m.cleanupExpiredLeases()
	go m.runGarbageCollection()
	go m.runPendingOpsCleanup()

	return m
}

func NewMasterServer(addr string, config *Config) (*MasterServer, error) {
	server := &MasterServer{
		Master:     NewMaster(config),
		grpcServer: grpc.NewServer(),
	}

	chunk_pb.RegisterChunkMasterServiceServer(server.grpcServer, server)
	client_pb.RegisterClientMasterServiceServer(server.grpcServer, server)

	lis, err := net.Listen("tcp", addr)
	if err != nil {
		return nil, fmt.Errorf("failed to listen: %v", err)
	}

	go func() {
		if err := server.grpcServer.Serve(lis); err != nil {
			log.Fatalf("failed to serve: %v", err)
		}
	}()

	go func() {
		ticker := time.NewTicker(time.Duration(server.Master.Config.Metadata.Database.BackupInterval) * time.Second)
		defer ticker.Stop() // Ensure the ticker is stopped when the goroutine exits

		for range ticker.C {
			if err := server.Master.checkpointMetadata(); err != nil {
				log.Printf("Failed to checkpoint metadata: %v", err)
			}
		}
	}()

	return server, nil
}

func (s *MasterServer) ReportChunk(req *chunk_pb.ReportChunkRequest, stream chunk_pb.ChunkMasterService_ReportChunkServer) error {
	if req.ServerId == "" {
		return status.Error(codes.InvalidArgument, "server_id is required")
	}

	// Create response channel for this server
	responseChan := make(chan *chunk_pb.HeartBeatResponse, 10)
	defer close(responseChan)

	// Register stream in the existing ChunkServerManager
	s.Master.chunkServerMgr.mu.Lock()
	s.Master.chunkServerMgr.activeStreams[req.ServerId] = responseChan
	s.Master.chunkServerMgr.mu.Unlock()

	// Cleanup on exit
	defer func() {
		s.Master.chunkServerMgr.mu.Lock()
		delete(s.Master.chunkServerMgr.activeStreams, req.ServerId)
		s.Master.chunkServerMgr.mu.Unlock()
	}()

	// Process initial chunk report
	s.Master.serversMu.Lock()
	if _, exists := s.Master.servers[req.ServerId]; !exists {
		s.Master.servers[req.ServerId] = &ServerInfo{
			Address:       req.ServerAddress,
			LastHeartbeat: time.Now(),
			Chunks:        make(map[string]bool),
			Status:        "ACTIVE",
		}
	}
	serverInfo := s.Master.servers[req.ServerId]
	s.Master.serversMu.Unlock()

	s.Master.chunksMu.Lock()
	for _, chunk := range req.Chunks {
		chunkHandle := chunk.Handle
		if _, exists := s.Master.chunks[chunkHandle]; !exists {
			s.Master.chunks[chunkHandle] = &ChunkInfo{
				mu:              sync.RWMutex{},
				Locations:       make(map[string]bool),
				ServerAddresses: make(map[string]string),
				Version:         0,
				StaleReplicas:   make(map[string]bool),
			}
		}

		chunkInfo := s.Master.chunks[chunkHandle]
		chunkInfo.mu.Lock()

		if chunk.Version < chunkInfo.Version {
			chunkInfo.StaleReplicas[req.ServerId] = true
			s.scheduleStaleReplicaDelete(chunkHandle, req.ServerId)
		} else {
			delete(chunkInfo.StaleReplicas, req.ServerId)
			chunkInfo.Locations[req.ServerId] = true
			chunkInfo.ServerAddresses[req.ServerId] = req.ServerAddress
		}
		chunkInfo.mu.Unlock()

		serverInfo.mu.Lock()
		serverInfo.Chunks[chunkHandle] = true
		serverInfo.mu.Unlock()
	}
	s.Master.chunksMu.Unlock()

	for {
		select {
		case response, ok := <-responseChan:
			if !ok {
				return nil
			}
			// Convert HeartBeatResponse to ReportChunkResponse for each command
			for _, command := range response.Commands {
				reportResponse := &chunk_pb.ReportChunkResponse{
					Status:  response.Status,
					Command: command,
				}
				if err := stream.Send(reportResponse); err != nil {
					log.Printf("Error sending command to server %s: %v", req.ServerId, err)
					return err
				}
			}
		case <-stream.Context().Done():
			return stream.Context().Err()
		}
	}
}

// Lease can only be requested by an active primary chunk-server
func (s *MasterServer) RequestLease(ctx context.Context, req *chunk_pb.RequestLeaseRequest) (*chunk_pb.RequestLeaseResponse, error) {
	if req.ChunkHandle.Handle == "" {
		return nil, status.Error(codes.InvalidArgument, "chunk_handle is required")
	}

	log.Print("Received Lease request: ", req.ServerId)

	s.Master.chunksMu.RLock()
	chunkInfo, exists := s.Master.chunks[req.ChunkHandle.Handle]
	s.Master.chunksMu.RUnlock()

	if !exists {
		return &chunk_pb.RequestLeaseResponse{
			Status: &common_pb.Status{
				Code:    common_pb.Status_ERROR,
				Message: "chunk not found",
			},
			Granted: false,
		}, nil
	}

	chunkInfo.mu.Lock()
	defer chunkInfo.mu.Unlock()

	// Check if the requesting server has the latest version
	if staleVersion, isStale := chunkInfo.StaleReplicas[req.ServerId]; isStale {
		return &chunk_pb.RequestLeaseResponse{
			Status: &common_pb.Status{
				Code:    common_pb.Status_ERROR,
				Message: fmt.Sprintf("server has stale version %t (current: %d)", staleVersion, chunkInfo.Version),
			},
			Granted: false,
		}, nil
	}

	// Check if the requesting server is the current primary
	if chunkInfo.Primary != req.ServerId {
		return &chunk_pb.RequestLeaseResponse{
			Status: &common_pb.Status{
				Code:    common_pb.Status_ERROR,
				Message: "only the primary server can request lease extension",
			},
			Granted: false,
		}, nil
	}

	// Extend the lease
	chunkInfo.LeaseExpiration = time.Now().Add(time.Duration(s.Master.Config.Lease.LeaseTimeout) * time.Second)
	newVersion := chunkInfo.Version + 1

	updateCommand := &chunk_pb.ChunkCommand{
		Type: chunk_pb.ChunkCommand_UPDATE_VERSION,
		ChunkHandle: &common_pb.ChunkHandle{
			Handle: req.ChunkHandle.Handle,
		},
		Version: newVersion,
	}

	numVersionUpdates := 0
	s.Master.chunkServerMgr.mu.RLock()
	for serverId := range chunkInfo.Locations {
		if responseChan, exists := s.Master.chunkServerMgr.activeStreams[serverId]; exists {
			response := &chunk_pb.HeartBeatResponse{
				Status:   &common_pb.Status{Code: common_pb.Status_OK},
				Commands: []*chunk_pb.ChunkCommand{updateCommand},
			}

			select {
			case responseChan <- response:
				numVersionUpdates = numVersionUpdates + 1
				log.Printf("Sent version update command to server %s for chunk %s (version %d)",
					serverId, req.ChunkHandle.Handle, newVersion)
			default:
				log.Printf("Warning: Failed to send version update to server %s (channel full)", serverId)
			}
		}
	}

	s.Master.chunkServerMgr.mu.RUnlock()

	if numVersionUpdates > 0 {
		s.Master.incrementChunkVersion(req.ChunkHandle.Handle, chunkInfo)
	}

	log.Print("Extending: ", req.ServerId)

	return &chunk_pb.RequestLeaseResponse{
		Status:          &common_pb.Status{Code: common_pb.Status_OK},
		Granted:         true,
		LeaseExpiration: chunkInfo.LeaseExpiration.Unix(),
		Version:         chunkInfo.Version,
	}, nil
}

func (s *MasterServer) HeartBeat(stream chunk_pb.ChunkMasterService_HeartBeatServer) error {
	var serverId string
	responseChannel := make(chan *chunk_pb.HeartBeatResponse, 10)
	defer close(responseChannel)

	// Start goroutine to send responses
	go func() {
		for response := range responseChannel {
			if err := stream.Send(response); err != nil {
				log.Printf("Error sending heartbeat response to %s: %v", serverId, err)
				return
			}
		}
	}()

	for {
		req, err := stream.Recv()
		if err != nil {
			s.Master.handleServerFailure(serverId)
			return err
		}

		log.Print("Received HeartBeat message: ", req.ServerId)

		if serverId == "" {
			serverId = req.ServerId
			s.Master.serversMu.Lock()
			s.Master.servers[serverId] = &ServerInfo{
				Address:        req.ServerAddress,
				LastHeartbeat:  time.Now(),
				AvailableSpace: req.AvailableSpace,
				CPUUsage:       req.CpuUsage,
				ActiveOps:      req.ActiveOperations,
				Chunks:         make(map[string]bool),
				Status:         "ACTIVE",
				LastUpdated:    time.Now(),
			}
			s.Master.serversMu.Unlock()
		}

		if err := s.updateServerStatus(serverId, req); err != nil {
			log.Printf("Error updating server status: %v", err)
			continue
		}

		commands := s.generateChunkCommands(serverId)

		response := &chunk_pb.HeartBeatResponse{
			Status:   &common_pb.Status{Code: common_pb.Status_OK},
			Commands: commands,
		}

		select {
		case responseChannel <- response:
		default:
			log.Printf("Warning: Response channel full for server %s", serverId)
		}
	}
}

// File-related errors
// [TODO]: Move them to error-config.yml
var (
	ErrFileNotFound      = errors.New("file not found")
	ErrFileExists        = errors.New("file already exists")
	ErrInvalidFileName   = errors.New("invalid filename")
	ErrInvalidChunkRange = errors.New("invalid chunk range")
)

func (s *MasterServer) GetFileChunksInfo(ctx context.Context, req *client_pb.GetFileChunksInfoRequest) (*client_pb.GetFileChunksInfoResponse, error) {
<<<<<<< HEAD
	if err := s.validateFilename(req.Filename); err != nil {
		return &client_pb.GetFileChunksInfoResponse{
			Status: &common_pb.Status{
				Code:    common_pb.Status_ERROR,
				Message: err.Error(),
			},
		}, nil
	}

	s.Master.filesMu.RLock()
	fileInfo, exists := s.Master.files[req.Filename]
	if !exists {
		s.Master.filesMu.RUnlock()
		return &client_pb.GetFileChunksInfoResponse{
			Status: &common_pb.Status{
				Code:    common_pb.Status_ERROR,
				Message: ErrFileNotFound.Error(),
			},
		}, nil
	}

	s.Master.filesMu.RUnlock()

	fileInfo.mu.RLock()
	defer fileInfo.mu.RUnlock()
	// Validate chunk range
	if req.StartChunk < 0 || req.StartChunk > req.EndChunk {
		return &client_pb.GetFileChunksInfoResponse{
			Status: &common_pb.Status{
				Code:    common_pb.Status_ERROR,
				Message: ErrInvalidChunkRange.Error(),
			},
		}, nil
	}

	s.Master.filesMu.Lock()
	for idx := req.StartChunk; idx <= req.EndChunk; idx++ {
		if idx >= int64(len(fileInfo.Chunks)) {
			// Generate new chunk handle using UUID
			chunkHandle := uuid.New().String()
			fileInfo.Chunks[idx] = chunkHandle

			s.Master.chunksMu.Lock()
			// Create new chunk info
			chunkInfo := &ChunkInfo{
				mu:              sync.RWMutex{},
				Locations:       make(map[string]bool),
				ServerAddresses: make(map[string]string),
				Version:         0,
				StaleReplicas:   make(map[string]bool),
			}
			s.Master.chunks[chunkHandle] = chunkInfo

			metadata := map[string]interface{}{
				"chunk_info": chunkInfo,
				"file_index": idx,
			}

			if err := s.Master.opLog.LogOperation(OpAddChunk, req.Filename, chunkHandle, metadata); err != nil {
				log.Printf("Failed to log chunk creation: %v", err)
			}

			// Select initial servers for this chunk
			selectedServers := s.selectInitialChunkServers()
			if len(selectedServers) == 0 {
				s.Master.chunksMu.Unlock()
				continue
			}

			// Prepare INIT_EMPTY command for all selected servers
			initCommand := &chunk_pb.ChunkCommand{
				Type:        chunk_pb.ChunkCommand_INIT_EMPTY,
				ChunkHandle: &common_pb.ChunkHandle{Handle: chunkHandle},
			}

			// Send INIT_EMPTY command to all selected servers
			var initWg sync.WaitGroup
			initErrors := make([]error, len(selectedServers))

			for i, serverId := range selectedServers {
				initWg.Add(1)
				go func(serverIdx int, srvId string) {
					defer initWg.Done()

					s.Master.chunkServerMgr.mu.RLock()
					responseChan, exists := s.Master.chunkServerMgr.activeStreams[srvId]
					s.Master.chunkServerMgr.mu.RUnlock()

					if !exists {
						initErrors[serverIdx] = fmt.Errorf("no active stream for server %s", srvId)
						return
					}

					response := &chunk_pb.HeartBeatResponse{
						Status:   &common_pb.Status{Code: common_pb.Status_OK},
						Commands: []*chunk_pb.ChunkCommand{initCommand},
					}

					select {
					case responseChan <- response:
						// Command sent successfully
					case <-time.After(5 * time.Second):
						initErrors[serverIdx] = fmt.Errorf("timeout sending INIT_EMPTY to server %s", srvId)
					}
				}(i, serverId)
			}

			// Wait for all initialization attempts to complete
			initWg.Wait()

			// Check for initialization errors
			var successfulServers []string
			for i, err := range initErrors {
				if err == nil {
					successfulServers = append(successfulServers, selectedServers[i])
				} else {
					log.Printf("Error initializing chunk %s on server %s: %v",
						chunkHandle, selectedServers[i], err)
				}
			}

			// Proceed only if we have enough successful initializations
			if len(successfulServers) > 0 {
				chunkInfo := s.Master.chunks[chunkHandle]
				chunkInfo.mu.Lock()

				// Add only successful servers to locations
				for _, serverId := range successfulServers {
					chunkInfo.Locations[serverId] = true

					s.Master.serversMu.Lock()
					chunkInfo.ServerAddresses[serverId] = s.Master.servers[serverId].Address
					s.Master.serversMu.Unlock()
				}

				if err := s.Master.opLog.LogOperation(OpUpdateChunk, req.Filename, chunkHandle, chunkInfo); err != nil {
					log.Printf("Failed to log chunk update: %v", err)
				}
				chunkInfo.mu.Unlock()
			}
			s.Master.chunksMu.Unlock()
		}
	}
	s.Master.filesMu.Unlock()

	// Gather chunk information
	chunks := make(map[int64]*client_pb.ChunkInfo)
	s.Master.chunksMu.RLock()
	defer s.Master.chunksMu.RUnlock()

	for idx := req.StartChunk; idx <= req.EndChunk; idx++ {
		chunkHandle := fileInfo.Chunks[idx]
		chunkInfo := s.Master.chunks[chunkHandle]

		if chunkInfo == nil {
			continue
		}

		chunkInfo.mu.RLock()
		needsNewPrimary := chunkInfo.Primary == "" || time.Now().After(chunkInfo.LeaseExpiration)
		chunkInfo.mu.RUnlock()

		if needsNewPrimary {
			s.Master.chunksMu.RUnlock()
			s.Master.assignNewPrimary(chunkHandle)
			s.Master.chunksMu.RLock()
		}

		chunkInfo.mu.RLock()
		locations := make([]*common_pb.ChunkLocation, 0)
		var primaryLocation *common_pb.ChunkLocation

		s.Master.serversMu.Lock()
		if chunkInfo.Primary != "" && time.Now().Before(chunkInfo.LeaseExpiration) {
			primaryLocation = &common_pb.ChunkLocation{
				ServerId:      chunkInfo.Primary,
				ServerAddress: s.Master.servers[chunkInfo.Primary].Address,
			}
		}

		for serverId := range chunkInfo.Locations {
			if serverId != chunkInfo.Primary {
				locations = append(locations, &common_pb.ChunkLocation{
					ServerId:      serverId,
					ServerAddress: s.Master.servers[serverId].Address,
				})
			}
		}
		s.Master.serversMu.Unlock()

		if primaryLocation == nil {
			chunkInfo.mu.RUnlock()
			continue
		}

		chunks[idx] = &client_pb.ChunkInfo{
			ChunkHandle: &common_pb.ChunkHandle{
				Handle: chunkHandle,
			},
			PrimaryLocation:    primaryLocation,
			SecondaryLocations: locations,
		}
		chunkInfo.mu.RUnlock()
	}

	if len(chunks) == 0 {
		return &client_pb.GetFileChunksInfoResponse{
			Status: &common_pb.Status{
				Code:    common_pb.Status_ERROR,
				Message: "No available chunk servers with valid primaries",
			},
		}, nil
	}

	return &client_pb.GetFileChunksInfoResponse{
		Status: &common_pb.Status{Code: common_pb.Status_OK},
		Chunks: chunks,
	}, nil
=======
    if err := s.validateFilename(req.Filename); err != nil {
        return &client_pb.GetFileChunksInfoResponse{
            Status: &common_pb.Status{
                Code:    common_pb.Status_ERROR,
                Message: err.Error(),
            },
        }, nil
    }

    s.Master.filesMu.RLock()
    fileInfo, exists := s.Master.files[req.Filename]
    if !exists {
        s.Master.filesMu.RUnlock()
        return &client_pb.GetFileChunksInfoResponse{
            Status: &common_pb.Status{
                Code:    common_pb.Status_ERROR,
                Message: ErrFileNotFound.Error(),
            },
        }, nil
    }

    s.Master.filesMu.RUnlock()
    
    fileInfo.mu.RLock()
    defer fileInfo.mu.RUnlock()
    // Validate chunk range
    if req.StartChunk < 0 || req.StartChunk > req.EndChunk {
        return &client_pb.GetFileChunksInfoResponse{
            Status: &common_pb.Status{
                Code:    common_pb.Status_ERROR,
                Message: ErrInvalidChunkRange.Error(),
            },
        }, nil
    }

    s.Master.filesMu.Lock()
    for idx := req.StartChunk; idx <= req.EndChunk; idx++ {
        chunkHandle := fileInfo.Chunks[idx]
        chunkInfo := s.Master.chunks[chunkHandle]

        if chunkInfo != nil {
            continue
        }

        // Generate new chunk handle using UUID
        chunkHandle = uuid.New().String()
        log.Printf("Creating for index %d", idx)
        fileInfo.Chunks[idx] = chunkHandle 
        
        s.Master.chunksMu.Lock()
        // Create new chunk info
        chunkInfo = &ChunkInfo{
            mu:        sync.RWMutex{},
            Locations: make(map[string]bool),
            ServerAddresses: make(map[string]string),
            Version:         0,
            StaleReplicas:   make(map[string]bool),
        }
        s.Master.chunks[chunkHandle] = chunkInfo

        metadata := map[string]interface{}{
            "chunk_info": chunkInfo,
            "file_index": idx,
        }

        if err := s.Master.opLog.LogOperation(OpAddChunk, req.Filename, chunkHandle, metadata); err != nil {
            log.Printf("Failed to log chunk creation: %v", err)
        }
        
        // Select initial servers for this chunk
        selectedServers := s.selectInitialChunkServers()
        if len(selectedServers) == 0 {
            s.Master.chunksMu.Unlock()
            continue
        }

        // Prepare INIT_EMPTY command for all selected servers
        initCommand := &chunk_pb.ChunkCommand{
            Type: chunk_pb.ChunkCommand_INIT_EMPTY,
            ChunkHandle: &common_pb.ChunkHandle{Handle: chunkHandle},
        }

        // Send INIT_EMPTY command to all selected servers
        var initWg sync.WaitGroup
        initErrors := make([]error, len(selectedServers))
        
        for i, serverId := range selectedServers {
            initWg.Add(1)
            go func(serverIdx int, srvId string) {
                defer initWg.Done()
                
                s.Master.chunkServerMgr.mu.RLock()
                responseChan, exists := s.Master.chunkServerMgr.activeStreams[srvId]
                s.Master.chunkServerMgr.mu.RUnlock()
                
                if !exists {
                    initErrors[serverIdx] = fmt.Errorf("no active stream for server %s", srvId)
                    return
                }

                response := &chunk_pb.HeartBeatResponse{
                    Status:   &common_pb.Status{Code: common_pb.Status_OK},
                    Commands: []*chunk_pb.ChunkCommand{initCommand},
                }

                select {
                case responseChan <- response:
                    // Command sent successfully
                case <-time.After(5 * time.Second):
                    initErrors[serverIdx] = fmt.Errorf("timeout sending INIT_EMPTY to server %s", srvId)
                }
            }(i, serverId)
        }

        // Wait for all initialization attempts to complete
        initWg.Wait()

        // Check for initialization errors
        var successfulServers []string
        for i, err := range initErrors {
            if err == nil {
                successfulServers = append(successfulServers, selectedServers[i])
            } else {
                log.Printf("Error initializing chunk %s on server %s: %v", 
                    chunkHandle, selectedServers[i], err)
            }
        }

        // Proceed only if we have enough successful initializations
        if len(successfulServers) > 0 {
            chunkInfo := s.Master.chunks[chunkHandle]
            chunkInfo.mu.Lock()
            
            // Add only successful servers to locations
            for _, serverId := range successfulServers {
                chunkInfo.Locations[serverId] = true

                s.Master.serversMu.Lock()
                chunkInfo.ServerAddresses[serverId] = s.Master.servers[serverId].Address
                s.Master.serversMu.Unlock()
            }

            if err := s.Master.opLog.LogOperation(OpUpdateChunk, req.Filename, chunkHandle, chunkInfo); err != nil {
                log.Printf("Failed to log chunk update: %v", err)
            }
            chunkInfo.mu.Unlock()
        }
        s.Master.chunksMu.Unlock()
    }
    s.Master.filesMu.Unlock()

    // Gather chunk information
    chunks := make(map[int64]*client_pb.ChunkInfo)
    s.Master.chunksMu.RLock()
    defer s.Master.chunksMu.RUnlock()

    for idx := req.StartChunk; idx <= req.EndChunk; idx++ {
        chunkHandle := fileInfo.Chunks[idx]
        chunkInfo := s.Master.chunks[chunkHandle]
        
        if chunkInfo == nil {
            continue
        }

        chunkInfo.mu.RLock()
        needsNewPrimary := chunkInfo.Primary == "" || time.Now().After(chunkInfo.LeaseExpiration)
        chunkInfo.mu.RUnlock()

        if needsNewPrimary {
            s.Master.chunksMu.RUnlock()
            s.Master.assignNewPrimary(chunkHandle)
            s.Master.chunksMu.RLock()
        }

        chunkInfo.mu.RLock()
        locations := make([]*common_pb.ChunkLocation, 0)
        var primaryLocation *common_pb.ChunkLocation

        s.Master.serversMu.Lock()
        if chunkInfo.Primary != "" && time.Now().Before(chunkInfo.LeaseExpiration) {
            primaryLocation = &common_pb.ChunkLocation{
                ServerId: chunkInfo.Primary,
                ServerAddress: s.Master.servers[chunkInfo.Primary].Address,
            }
        }

        for serverId := range chunkInfo.Locations {
            if serverId != chunkInfo.Primary {
                locations = append(locations, &common_pb.ChunkLocation{
                    ServerId: serverId,
                    ServerAddress: s.Master.servers[serverId].Address,
                })
            }
        }
        s.Master.serversMu.Unlock()

        if primaryLocation == nil {
            chunkInfo.mu.RUnlock()
            continue
        }

        chunks[idx] = &client_pb.ChunkInfo{
            ChunkHandle: &common_pb.ChunkHandle{
                Handle: chunkHandle,
            },
            PrimaryLocation:    primaryLocation,
            SecondaryLocations: locations,
        }
        chunkInfo.mu.RUnlock()
    }

    if len(chunks) == 0 {
        return &client_pb.GetFileChunksInfoResponse{
            Status: &common_pb.Status{
                Code:    common_pb.Status_ERROR,
                Message: "No available chunk servers with valid primaries",
            },
        }, nil
    }

    return &client_pb.GetFileChunksInfoResponse{
        Status: &common_pb.Status{Code: common_pb.Status_OK},
        Chunks: chunks,
    }, nil
>>>>>>> 9c687cac
}

func (s *MasterServer) CreateFile(ctx context.Context, req *client_pb.CreateFileRequest) (*client_pb.CreateFileResponse, error) {
	if err := s.validateFilename(req.Filename); err != nil {
		return &client_pb.CreateFileResponse{
			Status: &common_pb.Status{
				Code:    common_pb.Status_ERROR,
				Message: err.Error(),
			},
		}, nil
	}

	s.Master.filesMu.Lock()
	defer s.Master.filesMu.Unlock()

	// Check if file already exists
	if _, exists := s.Master.files[req.Filename]; exists {
		return &client_pb.CreateFileResponse{
			Status: &common_pb.Status{
				Code:    common_pb.Status_ERROR,
				Message: ErrFileExists.Error(),
			},
		}, nil
	}

	// Create new file entry
	fileInfo := &FileInfo{
		Chunks: make(map[int64]string),
	}

	s.Master.files[req.Filename] = fileInfo

	if err := s.Master.opLog.LogOperation(OpCreateFile, req.Filename, "", fileInfo); err != nil {
		log.Printf("Failed to log file creation: %v", err)
	}

	return &client_pb.CreateFileResponse{
		Status: &common_pb.Status{Code: common_pb.Status_OK},
	}, nil
}

func (s *MasterServer) RenameFile(ctx context.Context, req *client_pb.RenameFileRequest) (*client_pb.RenameFileResponse, error) {
	if err := s.validateFilename(req.OldFilename); err != nil {
		return &client_pb.RenameFileResponse{
			Status: &common_pb.Status{
				Code:    common_pb.Status_ERROR,
				Message: err.Error(),
			},
		}, nil
	}

	if err := s.validateFilename(req.NewFilename); err != nil {
		return &client_pb.RenameFileResponse{
			Status: &common_pb.Status{
				Code:    common_pb.Status_ERROR,
				Message: err.Error(),
			},
		}, nil
	}

	s.Master.filesMu.Lock()
	defer s.Master.filesMu.Unlock()

	if _, exists := s.Master.files[req.NewFilename]; exists {
		return &client_pb.RenameFileResponse{
			Status: &common_pb.Status{
				Code:    common_pb.Status_ERROR,
				Message: ErrFileExists.Error(),
			},
		}, nil
	}

	if _, exists := s.Master.files[req.OldFilename]; !exists {
		return &client_pb.RenameFileResponse{
			Status: &common_pb.Status{
				Code:    common_pb.Status_ERROR,
				Message: ErrFileNotFound.Error(),
			},
		}, nil
	}

	s.Master.files[req.NewFilename] = s.Master.files[req.OldFilename]
	delete(s.Master.files, req.OldFilename)

	if err := s.Master.opLog.LogOperation(OpRenameFile, req.OldFilename, "", map[string]string{"new_filename": req.NewFilename}); err != nil {
		log.Printf("Failed to log file rename: %v", err)
	}

	return &client_pb.RenameFileResponse{
		Status: &common_pb.Status{Code: common_pb.Status_OK},
	}, nil
}

func (s *MasterServer) DeleteFile(ctx context.Context, req *client_pb.DeleteFileRequest) (*client_pb.DeleteFileResponse, error) {
	if err := s.validateFilename(req.Filename); err != nil {
		return &client_pb.DeleteFileResponse{
			Status: &common_pb.Status{
				Code:    common_pb.Status_ERROR,
				Message: err.Error(),
			},
		}, nil
	}

	if err := s.Master.opLog.LogOperation(OpDeleteFile, req.Filename, "", nil); err != nil {
		log.Printf("Failed to log file deletion: %v", err)
	}

	s.Master.filesMu.Lock()
	defer s.Master.filesMu.Unlock()

	_, exists := s.Master.files[req.Filename]
	if !exists {
		return &client_pb.DeleteFileResponse{
			Status: &common_pb.Status{
				Code:    common_pb.Status_ERROR,
				Message: ErrFileNotFound.Error(),
			},
		}, nil
	}

	now := time.Now().Format("2006-01-02T15:04:05")
	trashPath := fmt.Sprintf("%s_%s", req.Filename, now)
	trashPath = fmt.Sprintf("%s%s", s.Master.Config.Deletion.TrashDirPrefix, trashPath)

	s.Master.files[trashPath] = s.Master.files[req.Filename]
	delete(s.Master.files, req.Filename)

	log.Printf("Soft deleted file %s (moved to %s)", req.Filename, trashPath)

	return &client_pb.DeleteFileResponse{
		Status: &common_pb.Status{Code: common_pb.Status_OK},
	}, nil
}<|MERGE_RESOLUTION|>--- conflicted
+++ resolved
@@ -356,226 +356,6 @@
 )
 
 func (s *MasterServer) GetFileChunksInfo(ctx context.Context, req *client_pb.GetFileChunksInfoRequest) (*client_pb.GetFileChunksInfoResponse, error) {
-<<<<<<< HEAD
-	if err := s.validateFilename(req.Filename); err != nil {
-		return &client_pb.GetFileChunksInfoResponse{
-			Status: &common_pb.Status{
-				Code:    common_pb.Status_ERROR,
-				Message: err.Error(),
-			},
-		}, nil
-	}
-
-	s.Master.filesMu.RLock()
-	fileInfo, exists := s.Master.files[req.Filename]
-	if !exists {
-		s.Master.filesMu.RUnlock()
-		return &client_pb.GetFileChunksInfoResponse{
-			Status: &common_pb.Status{
-				Code:    common_pb.Status_ERROR,
-				Message: ErrFileNotFound.Error(),
-			},
-		}, nil
-	}
-
-	s.Master.filesMu.RUnlock()
-
-	fileInfo.mu.RLock()
-	defer fileInfo.mu.RUnlock()
-	// Validate chunk range
-	if req.StartChunk < 0 || req.StartChunk > req.EndChunk {
-		return &client_pb.GetFileChunksInfoResponse{
-			Status: &common_pb.Status{
-				Code:    common_pb.Status_ERROR,
-				Message: ErrInvalidChunkRange.Error(),
-			},
-		}, nil
-	}
-
-	s.Master.filesMu.Lock()
-	for idx := req.StartChunk; idx <= req.EndChunk; idx++ {
-		if idx >= int64(len(fileInfo.Chunks)) {
-			// Generate new chunk handle using UUID
-			chunkHandle := uuid.New().String()
-			fileInfo.Chunks[idx] = chunkHandle
-
-			s.Master.chunksMu.Lock()
-			// Create new chunk info
-			chunkInfo := &ChunkInfo{
-				mu:              sync.RWMutex{},
-				Locations:       make(map[string]bool),
-				ServerAddresses: make(map[string]string),
-				Version:         0,
-				StaleReplicas:   make(map[string]bool),
-			}
-			s.Master.chunks[chunkHandle] = chunkInfo
-
-			metadata := map[string]interface{}{
-				"chunk_info": chunkInfo,
-				"file_index": idx,
-			}
-
-			if err := s.Master.opLog.LogOperation(OpAddChunk, req.Filename, chunkHandle, metadata); err != nil {
-				log.Printf("Failed to log chunk creation: %v", err)
-			}
-
-			// Select initial servers for this chunk
-			selectedServers := s.selectInitialChunkServers()
-			if len(selectedServers) == 0 {
-				s.Master.chunksMu.Unlock()
-				continue
-			}
-
-			// Prepare INIT_EMPTY command for all selected servers
-			initCommand := &chunk_pb.ChunkCommand{
-				Type:        chunk_pb.ChunkCommand_INIT_EMPTY,
-				ChunkHandle: &common_pb.ChunkHandle{Handle: chunkHandle},
-			}
-
-			// Send INIT_EMPTY command to all selected servers
-			var initWg sync.WaitGroup
-			initErrors := make([]error, len(selectedServers))
-
-			for i, serverId := range selectedServers {
-				initWg.Add(1)
-				go func(serverIdx int, srvId string) {
-					defer initWg.Done()
-
-					s.Master.chunkServerMgr.mu.RLock()
-					responseChan, exists := s.Master.chunkServerMgr.activeStreams[srvId]
-					s.Master.chunkServerMgr.mu.RUnlock()
-
-					if !exists {
-						initErrors[serverIdx] = fmt.Errorf("no active stream for server %s", srvId)
-						return
-					}
-
-					response := &chunk_pb.HeartBeatResponse{
-						Status:   &common_pb.Status{Code: common_pb.Status_OK},
-						Commands: []*chunk_pb.ChunkCommand{initCommand},
-					}
-
-					select {
-					case responseChan <- response:
-						// Command sent successfully
-					case <-time.After(5 * time.Second):
-						initErrors[serverIdx] = fmt.Errorf("timeout sending INIT_EMPTY to server %s", srvId)
-					}
-				}(i, serverId)
-			}
-
-			// Wait for all initialization attempts to complete
-			initWg.Wait()
-
-			// Check for initialization errors
-			var successfulServers []string
-			for i, err := range initErrors {
-				if err == nil {
-					successfulServers = append(successfulServers, selectedServers[i])
-				} else {
-					log.Printf("Error initializing chunk %s on server %s: %v",
-						chunkHandle, selectedServers[i], err)
-				}
-			}
-
-			// Proceed only if we have enough successful initializations
-			if len(successfulServers) > 0 {
-				chunkInfo := s.Master.chunks[chunkHandle]
-				chunkInfo.mu.Lock()
-
-				// Add only successful servers to locations
-				for _, serverId := range successfulServers {
-					chunkInfo.Locations[serverId] = true
-
-					s.Master.serversMu.Lock()
-					chunkInfo.ServerAddresses[serverId] = s.Master.servers[serverId].Address
-					s.Master.serversMu.Unlock()
-				}
-
-				if err := s.Master.opLog.LogOperation(OpUpdateChunk, req.Filename, chunkHandle, chunkInfo); err != nil {
-					log.Printf("Failed to log chunk update: %v", err)
-				}
-				chunkInfo.mu.Unlock()
-			}
-			s.Master.chunksMu.Unlock()
-		}
-	}
-	s.Master.filesMu.Unlock()
-
-	// Gather chunk information
-	chunks := make(map[int64]*client_pb.ChunkInfo)
-	s.Master.chunksMu.RLock()
-	defer s.Master.chunksMu.RUnlock()
-
-	for idx := req.StartChunk; idx <= req.EndChunk; idx++ {
-		chunkHandle := fileInfo.Chunks[idx]
-		chunkInfo := s.Master.chunks[chunkHandle]
-
-		if chunkInfo == nil {
-			continue
-		}
-
-		chunkInfo.mu.RLock()
-		needsNewPrimary := chunkInfo.Primary == "" || time.Now().After(chunkInfo.LeaseExpiration)
-		chunkInfo.mu.RUnlock()
-
-		if needsNewPrimary {
-			s.Master.chunksMu.RUnlock()
-			s.Master.assignNewPrimary(chunkHandle)
-			s.Master.chunksMu.RLock()
-		}
-
-		chunkInfo.mu.RLock()
-		locations := make([]*common_pb.ChunkLocation, 0)
-		var primaryLocation *common_pb.ChunkLocation
-
-		s.Master.serversMu.Lock()
-		if chunkInfo.Primary != "" && time.Now().Before(chunkInfo.LeaseExpiration) {
-			primaryLocation = &common_pb.ChunkLocation{
-				ServerId:      chunkInfo.Primary,
-				ServerAddress: s.Master.servers[chunkInfo.Primary].Address,
-			}
-		}
-
-		for serverId := range chunkInfo.Locations {
-			if serverId != chunkInfo.Primary {
-				locations = append(locations, &common_pb.ChunkLocation{
-					ServerId:      serverId,
-					ServerAddress: s.Master.servers[serverId].Address,
-				})
-			}
-		}
-		s.Master.serversMu.Unlock()
-
-		if primaryLocation == nil {
-			chunkInfo.mu.RUnlock()
-			continue
-		}
-
-		chunks[idx] = &client_pb.ChunkInfo{
-			ChunkHandle: &common_pb.ChunkHandle{
-				Handle: chunkHandle,
-			},
-			PrimaryLocation:    primaryLocation,
-			SecondaryLocations: locations,
-		}
-		chunkInfo.mu.RUnlock()
-	}
-
-	if len(chunks) == 0 {
-		return &client_pb.GetFileChunksInfoResponse{
-			Status: &common_pb.Status{
-				Code:    common_pb.Status_ERROR,
-				Message: "No available chunk servers with valid primaries",
-			},
-		}, nil
-	}
-
-	return &client_pb.GetFileChunksInfoResponse{
-		Status: &common_pb.Status{Code: common_pb.Status_OK},
-		Chunks: chunks,
-	}, nil
-=======
     if err := s.validateFilename(req.Filename); err != nil {
         return &client_pb.GetFileChunksInfoResponse{
             Status: &common_pb.Status{
@@ -800,7 +580,6 @@
         Status: &common_pb.Status{Code: common_pb.Status_OK},
         Chunks: chunks,
     }, nil
->>>>>>> 9c687cac
 }
 
 func (s *MasterServer) CreateFile(ctx context.Context, req *client_pb.CreateFileRequest) (*client_pb.CreateFileResponse, error) {
